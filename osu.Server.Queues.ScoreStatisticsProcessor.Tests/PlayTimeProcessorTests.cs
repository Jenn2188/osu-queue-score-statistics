// Copyright (c) ppy Pty Ltd <contact@ppy.sh>. Licensed under the MIT Licence.
// See the LICENCE file in the repository root for full licence text.

using System;
using osu.Game.Online.API;
using osu.Game.Rulesets.Osu.Mods;
using Xunit;

namespace osu.Server.Queues.ScoreStatisticsProcessor.Tests
{
    public class PlayTimeProcessorTests : DatabaseTest
    {
        private const int beatmap_length = 158;

        public PlayTimeProcessorTests()
        {
            AddBeatmap((b, _) => b.total_length = beatmap_length);
        }

        [Fact]
        public void TestPlayTimeIncrease()
        {
            WaitForDatabaseState("SELECT total_seconds_played FROM osu_user_stats WHERE user_id = 2", (int?)null, CancellationToken);

            var testScore = CreateTestScore();
            testScore.Score.ScoreInfo.EndedAt = testScore.Score.ScoreInfo.StartedAt!.Value + TimeSpan.FromSeconds(50);

            PushToQueueAndWaitForProcess(testScore);
            WaitForDatabaseState("SELECT total_seconds_played FROM osu_user_stats WHERE user_id = 2", 50, CancellationToken);

            testScore = CreateTestScore();
            testScore.Score.ScoreInfo.EndedAt = testScore.Score.ScoreInfo.StartedAt!.Value + TimeSpan.FromSeconds(100);

            PushToQueueAndWaitForProcess(testScore);
            WaitForDatabaseState("SELECT total_seconds_played FROM osu_user_stats WHERE user_id = 2", 150, CancellationToken);
        }

        [Fact]
        public void TestPlayTimeIncreaseHigherThanBeatmapLength()
        {
            WaitForDatabaseState("SELECT total_seconds_played FROM osu_user_stats WHERE user_id = 2", (int?)null, CancellationToken);

            // Beatmap used in test score is 158 seconds.

            var testScore = CreateTestScore();
            testScore.Score.ScoreInfo.EndedAt = testScore.Score.ScoreInfo.StartedAt!.Value + TimeSpan.FromSeconds(200);

<<<<<<< HEAD
            PushToQueueAndWaitForProcess(testScore);
            WaitForDatabaseState("SELECT total_seconds_played FROM osu_user_stats WHERE user_id = 2", 158, CancellationToken);
=======
            Processor.PushToQueue(testScore);
            WaitForDatabaseState("SELECT total_seconds_played FROM osu_user_stats WHERE user_id = 2", beatmap_length, CancellationToken);
>>>>>>> 7c74ce6e
        }

        [Fact]
        public void TestPlayTimeIncreaseHigherThanBeatmapLengthWithModApplication()
        {
            // Beatmap used in test score is 158 seconds.
            // Double time means this is reduced to 105 seconds.
            const double double_time_rate = 1.5;

            WaitForDatabaseState("SELECT total_seconds_played FROM osu_user_stats WHERE user_id = 2", (int?)null, CancellationToken);

            var testScore = CreateTestScore();
            testScore.Score.ScoreInfo.Mods = new[]
            {
                new APIMod(new OsuModDoubleTime()),
            };
            testScore.Score.ScoreInfo.EndedAt = testScore.Score.ScoreInfo.StartedAt!.Value + TimeSpan.FromSeconds(200);

<<<<<<< HEAD
            PushToQueueAndWaitForProcess(testScore);
            WaitForDatabaseState("SELECT total_seconds_played FROM osu_user_stats WHERE user_id = 2", 105, CancellationToken);
=======
            Processor.PushToQueue(testScore);
            WaitForDatabaseState("SELECT total_seconds_played FROM osu_user_stats WHERE user_id = 2", (int)(beatmap_length / double_time_rate), CancellationToken);
>>>>>>> 7c74ce6e
        }

        [Fact]
        public void TestPlayTimeIncreaseHigherThanBeatmapLengthWithModApplicationCustomRate()
        {
            // Beatmap used in test score is 158 seconds.
            // Double time with custom rate means this is reduced to 112 seconds.
            const double custom_rate = 1.4;

            WaitForDatabaseState("SELECT total_seconds_played FROM osu_user_stats WHERE user_id = 2", (int?)null, CancellationToken);

            var testScore = CreateTestScore();
            testScore.Score.ScoreInfo.Mods = new[]
            {
                new APIMod(new OsuModDoubleTime { SpeedChange = { Value = custom_rate } }),
            };
            testScore.Score.ScoreInfo.EndedAt = testScore.Score.ScoreInfo.StartedAt!.Value + TimeSpan.FromSeconds(200);

<<<<<<< HEAD
            PushToQueueAndWaitForProcess(testScore);
            WaitForDatabaseState("SELECT total_seconds_played FROM osu_user_stats WHERE user_id = 2", 112, CancellationToken);
=======
            Processor.PushToQueue(testScore);
            WaitForDatabaseState("SELECT total_seconds_played FROM osu_user_stats WHERE user_id = 2", (int)(beatmap_length / custom_rate), CancellationToken);
>>>>>>> 7c74ce6e
        }
    }
}
<|MERGE_RESOLUTION|>--- conflicted
+++ resolved
@@ -1,107 +1,92 @@
-// Copyright (c) ppy Pty Ltd <contact@ppy.sh>. Licensed under the MIT Licence.
-// See the LICENCE file in the repository root for full licence text.
-
-using System;
-using osu.Game.Online.API;
-using osu.Game.Rulesets.Osu.Mods;
-using Xunit;
-
-namespace osu.Server.Queues.ScoreStatisticsProcessor.Tests
-{
-    public class PlayTimeProcessorTests : DatabaseTest
-    {
-        private const int beatmap_length = 158;
-
-        public PlayTimeProcessorTests()
-        {
-            AddBeatmap((b, _) => b.total_length = beatmap_length);
-        }
-
-        [Fact]
-        public void TestPlayTimeIncrease()
-        {
-            WaitForDatabaseState("SELECT total_seconds_played FROM osu_user_stats WHERE user_id = 2", (int?)null, CancellationToken);
-
-            var testScore = CreateTestScore();
-            testScore.Score.ScoreInfo.EndedAt = testScore.Score.ScoreInfo.StartedAt!.Value + TimeSpan.FromSeconds(50);
-
-            PushToQueueAndWaitForProcess(testScore);
-            WaitForDatabaseState("SELECT total_seconds_played FROM osu_user_stats WHERE user_id = 2", 50, CancellationToken);
-
-            testScore = CreateTestScore();
-            testScore.Score.ScoreInfo.EndedAt = testScore.Score.ScoreInfo.StartedAt!.Value + TimeSpan.FromSeconds(100);
-
-            PushToQueueAndWaitForProcess(testScore);
-            WaitForDatabaseState("SELECT total_seconds_played FROM osu_user_stats WHERE user_id = 2", 150, CancellationToken);
-        }
-
-        [Fact]
-        public void TestPlayTimeIncreaseHigherThanBeatmapLength()
-        {
-            WaitForDatabaseState("SELECT total_seconds_played FROM osu_user_stats WHERE user_id = 2", (int?)null, CancellationToken);
-
-            // Beatmap used in test score is 158 seconds.
-
-            var testScore = CreateTestScore();
-            testScore.Score.ScoreInfo.EndedAt = testScore.Score.ScoreInfo.StartedAt!.Value + TimeSpan.FromSeconds(200);
-
-<<<<<<< HEAD
-            PushToQueueAndWaitForProcess(testScore);
-            WaitForDatabaseState("SELECT total_seconds_played FROM osu_user_stats WHERE user_id = 2", 158, CancellationToken);
-=======
-            Processor.PushToQueue(testScore);
-            WaitForDatabaseState("SELECT total_seconds_played FROM osu_user_stats WHERE user_id = 2", beatmap_length, CancellationToken);
->>>>>>> 7c74ce6e
-        }
-
-        [Fact]
-        public void TestPlayTimeIncreaseHigherThanBeatmapLengthWithModApplication()
-        {
-            // Beatmap used in test score is 158 seconds.
-            // Double time means this is reduced to 105 seconds.
-            const double double_time_rate = 1.5;
-
-            WaitForDatabaseState("SELECT total_seconds_played FROM osu_user_stats WHERE user_id = 2", (int?)null, CancellationToken);
-
-            var testScore = CreateTestScore();
-            testScore.Score.ScoreInfo.Mods = new[]
-            {
-                new APIMod(new OsuModDoubleTime()),
-            };
-            testScore.Score.ScoreInfo.EndedAt = testScore.Score.ScoreInfo.StartedAt!.Value + TimeSpan.FromSeconds(200);
-
-<<<<<<< HEAD
-            PushToQueueAndWaitForProcess(testScore);
-            WaitForDatabaseState("SELECT total_seconds_played FROM osu_user_stats WHERE user_id = 2", 105, CancellationToken);
-=======
-            Processor.PushToQueue(testScore);
-            WaitForDatabaseState("SELECT total_seconds_played FROM osu_user_stats WHERE user_id = 2", (int)(beatmap_length / double_time_rate), CancellationToken);
->>>>>>> 7c74ce6e
-        }
-
-        [Fact]
-        public void TestPlayTimeIncreaseHigherThanBeatmapLengthWithModApplicationCustomRate()
-        {
-            // Beatmap used in test score is 158 seconds.
-            // Double time with custom rate means this is reduced to 112 seconds.
-            const double custom_rate = 1.4;
-
-            WaitForDatabaseState("SELECT total_seconds_played FROM osu_user_stats WHERE user_id = 2", (int?)null, CancellationToken);
-
-            var testScore = CreateTestScore();
-            testScore.Score.ScoreInfo.Mods = new[]
-            {
-                new APIMod(new OsuModDoubleTime { SpeedChange = { Value = custom_rate } }),
-            };
-            testScore.Score.ScoreInfo.EndedAt = testScore.Score.ScoreInfo.StartedAt!.Value + TimeSpan.FromSeconds(200);
-
-<<<<<<< HEAD
-            PushToQueueAndWaitForProcess(testScore);
-            WaitForDatabaseState("SELECT total_seconds_played FROM osu_user_stats WHERE user_id = 2", 112, CancellationToken);
-=======
-            Processor.PushToQueue(testScore);
-            WaitForDatabaseState("SELECT total_seconds_played FROM osu_user_stats WHERE user_id = 2", (int)(beatmap_length / custom_rate), CancellationToken);
->>>>>>> 7c74ce6e
-        }
-    }
-}
+// Copyright (c) ppy Pty Ltd <contact@ppy.sh>. Licensed under the MIT Licence.
+// See the LICENCE file in the repository root for full licence text.
+
+using System;
+using osu.Game.Online.API;
+using osu.Game.Rulesets.Osu.Mods;
+using Xunit;
+
+namespace osu.Server.Queues.ScoreStatisticsProcessor.Tests
+{
+    public class PlayTimeProcessorTests : DatabaseTest
+    {
+        private const int beatmap_length = 158;
+
+        public PlayTimeProcessorTests()
+        {
+            AddBeatmap((b, _) => b.total_length = beatmap_length);
+        }
+
+        [Fact]
+        public void TestPlayTimeIncrease()
+        {
+            WaitForDatabaseState("SELECT total_seconds_played FROM osu_user_stats WHERE user_id = 2", (int?)null, CancellationToken);
+
+            var testScore = CreateTestScore();
+            testScore.Score.ScoreInfo.EndedAt = testScore.Score.ScoreInfo.StartedAt!.Value + TimeSpan.FromSeconds(50);
+
+            PushToQueueAndWaitForProcess(testScore);
+            WaitForDatabaseState("SELECT total_seconds_played FROM osu_user_stats WHERE user_id = 2", 50, CancellationToken);
+
+            testScore = CreateTestScore();
+            testScore.Score.ScoreInfo.EndedAt = testScore.Score.ScoreInfo.StartedAt!.Value + TimeSpan.FromSeconds(100);
+
+            PushToQueueAndWaitForProcess(testScore);
+            WaitForDatabaseState("SELECT total_seconds_played FROM osu_user_stats WHERE user_id = 2", 150, CancellationToken);
+        }
+
+        [Fact]
+        public void TestPlayTimeIncreaseHigherThanBeatmapLength()
+        {
+            WaitForDatabaseState("SELECT total_seconds_played FROM osu_user_stats WHERE user_id = 2", (int?)null, CancellationToken);
+
+            // Beatmap used in test score is 158 seconds.
+
+            var testScore = CreateTestScore();
+            testScore.Score.ScoreInfo.EndedAt = testScore.Score.ScoreInfo.StartedAt!.Value + TimeSpan.FromSeconds(200);
+
+            PushToQueueAndWaitForProcess(testScore);
+            WaitForDatabaseState("SELECT total_seconds_played FROM osu_user_stats WHERE user_id = 2", beatmap_length, CancellationToken);
+        }
+
+        [Fact]
+        public void TestPlayTimeIncreaseHigherThanBeatmapLengthWithModApplication()
+        {
+            // Beatmap used in test score is 158 seconds.
+            // Double time means this is reduced to 105 seconds.
+            const double double_time_rate = 1.5;
+
+            WaitForDatabaseState("SELECT total_seconds_played FROM osu_user_stats WHERE user_id = 2", (int?)null, CancellationToken);
+
+            var testScore = CreateTestScore();
+            testScore.Score.ScoreInfo.Mods = new[]
+            {
+                new APIMod(new OsuModDoubleTime()),
+            };
+            testScore.Score.ScoreInfo.EndedAt = testScore.Score.ScoreInfo.StartedAt!.Value + TimeSpan.FromSeconds(200);
+
+            PushToQueueAndWaitForProcess(testScore);
+            WaitForDatabaseState("SELECT total_seconds_played FROM osu_user_stats WHERE user_id = 2", (int)(beatmap_length / double_time_rate), CancellationToken);
+        }
+
+        [Fact]
+        public void TestPlayTimeIncreaseHigherThanBeatmapLengthWithModApplicationCustomRate()
+        {
+            // Beatmap used in test score is 158 seconds.
+            // Double time with custom rate means this is reduced to 112 seconds.
+            const double custom_rate = 1.4;
+
+            WaitForDatabaseState("SELECT total_seconds_played FROM osu_user_stats WHERE user_id = 2", (int?)null, CancellationToken);
+
+            var testScore = CreateTestScore();
+            testScore.Score.ScoreInfo.Mods = new[]
+            {
+                new APIMod(new OsuModDoubleTime { SpeedChange = { Value = custom_rate } }),
+            };
+            testScore.Score.ScoreInfo.EndedAt = testScore.Score.ScoreInfo.StartedAt!.Value + TimeSpan.FromSeconds(200);
+
+            PushToQueueAndWaitForProcess(testScore);
+            WaitForDatabaseState("SELECT total_seconds_played FROM osu_user_stats WHERE user_id = 2", (int)(beatmap_length / custom_rate), CancellationToken);
+        }
+    }
+}