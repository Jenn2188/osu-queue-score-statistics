// Copyright (c) ppy Pty Ltd <contact@ppy.sh>. Licensed under the MIT Licence.
// See the LICENCE file in the repository root for full licence text.

using System;
using System.Diagnostics;
using System.Threading;
using System.Threading.Tasks;
using Dapper;
<<<<<<< HEAD
using osu.Framework.Extensions.ExceptionExtensions;
=======
using Dapper.Contrib.Extensions;
using osu.Game.Beatmaps;
>>>>>>> 7c74ce6e
using osu.Game.Online.API.Requests.Responses;
using osu.Game.Rulesets.Scoring;
using osu.Game.Scoring;
using osu.Server.Queues.ScoreStatisticsProcessor.Models;
using Xunit;
using Xunit.Sdk;
using Beatmap = osu.Server.Queues.ScoreStatisticsProcessor.Models.Beatmap;

namespace osu.Server.Queues.ScoreStatisticsProcessor.Tests
{
    [Collection("Database tests")] // Ensure all tests hitting the database are run sequentially (no parallel execution).
    public abstract class DatabaseTest : IDisposable
    {
        protected readonly ScoreStatisticsProcessor Processor;

        protected CancellationToken CancellationToken => cancellationSource.Token;

        protected const int MAX_COMBO = 1337;

        protected const int TEST_BEATMAP_ID = 1;
        protected const int TEST_BEATMAP_SET_ID = 1;

        private readonly CancellationTokenSource cancellationSource = new CancellationTokenSource(10000);

        private Exception? firstError;

        protected DatabaseTest()
        {
            Processor = new ScoreStatisticsProcessor();
            Processor.Error += processorOnError;

            Processor.ClearQueue();

            using (var db = Processor.GetDatabaseConnection())
            {
                // just a safety measure for now to ensure we don't hit production. since i was running on production until now.
                // will throw if not on test database.
                if (db.QueryFirstOrDefault<int?>("SELECT * FROM osu_counts WHERE name = 'is_production'") != null)
                    throw new InvalidOperationException("You are trying to do something very silly.");

                db.Execute("TRUNCATE TABLE osu_user_stats");
                db.Execute("TRUNCATE TABLE osu_user_stats_mania");
                db.Execute("TRUNCATE TABLE osu_user_beatmap_playcount");
                db.Execute("TRUNCATE TABLE osu_user_month_playcount");
                db.Execute($"TRUNCATE TABLE {Beatmap.TABLE_NAME}");
                db.Execute($"TRUNCATE TABLE {BeatmapSet.TABLE_NAME}");
                db.Execute($"TRUNCATE TABLE {SoloScore.TABLE_NAME}");
                db.Execute($"TRUNCATE TABLE {ProcessHistory.TABLE_NAME}");
                db.Execute($"TRUNCATE TABLE {SoloScorePerformance.TABLE_NAME}");

                AddBeatmap();
            }

            Task.Run(() => Processor.Run(CancellationToken), CancellationToken);
        }

        private static ulong scoreIDSource;

        protected void PushToQueueAndWaitForProcess(ScoreItem item)
        {
            // To keep the flow of tests simple, require single-file addition of items.
            if (Processor.GetQueueSize() > 0)
                throw new InvalidOperationException("Queue was still processing an item when attempting to push another one.");

            long processedBefore = Processor.TotalProcessed;

            Processor.PushToQueue(item);

            WaitForDatabaseState($"SELECT score_id FROM {ProcessHistory.TABLE_NAME} WHERE score_id = {item.Score.id}", item.Score.id, CancellationToken);
            WaitForTotalProcessed(processedBefore + 1, CancellationToken);
        }

        public static ScoreItem CreateTestScore(int rulesetId = 0)
        {
            var row = new SoloScore
            {
                id = Interlocked.Increment(ref scoreIDSource),
                user_id = 2,
                beatmap_id = TEST_BEATMAP_ID,
                ruleset_id = rulesetId,
                created_at = DateTimeOffset.Now,
                updated_at = DateTimeOffset.Now,
            };

            var startTime = new DateTimeOffset(new DateTime(2020, 02, 05));
            var scoreInfo = new SoloScoreInfo
            {
                ID = row.id,
                UserID = row.user_id,
                BeatmapID = row.beatmap_id,
                RulesetID = row.ruleset_id,
                StartedAt = startTime,
                EndedAt = startTime + TimeSpan.FromSeconds(180),
                MaxCombo = MAX_COMBO,
                TotalScore = 100000,
                Rank = ScoreRank.S,
                Statistics =
                {
                    { HitResult.Perfect, 5 },
                    { HitResult.LargeBonus, 0 }
                },
                Passed = true
            };

            row.ScoreInfo = scoreInfo;

            return new ScoreItem(row);
        }

<<<<<<< HEAD
        protected void IgnoreProcessorExceptions()
        {
            Processor.Error -= processorOnError;
        }

        protected void WaitForTotalProcessed(long count, CancellationToken cancellationToken)
=======
        protected void AddBeatmap(Action<Beatmap, BeatmapSet>? setup = null)
        {
            var beatmap = new Beatmap
            {
                beatmap_id = TEST_BEATMAP_ID,
                beatmapset_id = TEST_BEATMAP_SET_ID,
                approved = BeatmapOnlineStatus.Ranked,
            };

            var beatmapSet = new BeatmapSet
            {
                beatmapset_id = TEST_BEATMAP_SET_ID,
                approved = BeatmapOnlineStatus.Ranked,
            };

            setup?.Invoke(beatmap, beatmapSet);

            using (var db = Processor.GetDatabaseConnection())
            {
                try
                {
                    db.Insert(beatmap);
                    db.Insert(beatmapSet);
                }
                catch
                {
                    db.Update(beatmap);
                    db.Update(beatmapSet);
                }
            }
        }

        protected void WaitForTotalProcessed(int count, CancellationToken cancellationToken)
>>>>>>> 7c74ce6e
        {
            while (!cancellationToken.IsCancellationRequested)
            {
                if (Processor.TotalProcessed == count)
                    return;

                Thread.Sleep(50);
            }

            throw new XunitException("All scores were not successfully processed");
        }

        protected void WaitForDatabaseState<T>(string sql, T expected, CancellationToken cancellationToken)
        {
            using (var db = Processor.GetDatabaseConnection())
            {
                T? lastValue = default;

                while (true)
                {
                    if (!Debugger.IsAttached)
                    {
                        if (cancellationToken.IsCancellationRequested)
                            throw new TimeoutException($"Waiting for database state took too long (expected: {expected} last: {lastValue} sql: {sql})");
                    }

                    lastValue = db.QueryFirstOrDefault<T>(sql);

                    if ((expected == null && lastValue == null) || expected?.Equals(lastValue) == true)
                        return;

                    firstError?.Rethrow();

                    Thread.Sleep(50);
                }
            }
        }

        private void processorOnError(Exception? exception, ScoreItem _) => firstError ??= exception;

#pragma warning disable CA1816
        public void Dispose()
#pragma warning restore CA1816
        {
            cancellationSource.Cancel();
        }
    }
}
<|MERGE_RESOLUTION|>--- conflicted
+++ resolved
@@ -1,213 +1,206 @@
-// Copyright (c) ppy Pty Ltd <contact@ppy.sh>. Licensed under the MIT Licence.
-// See the LICENCE file in the repository root for full licence text.
-
-using System;
-using System.Diagnostics;
-using System.Threading;
-using System.Threading.Tasks;
-using Dapper;
-<<<<<<< HEAD
-using osu.Framework.Extensions.ExceptionExtensions;
-=======
-using Dapper.Contrib.Extensions;
-using osu.Game.Beatmaps;
->>>>>>> 7c74ce6e
-using osu.Game.Online.API.Requests.Responses;
-using osu.Game.Rulesets.Scoring;
-using osu.Game.Scoring;
-using osu.Server.Queues.ScoreStatisticsProcessor.Models;
-using Xunit;
-using Xunit.Sdk;
-using Beatmap = osu.Server.Queues.ScoreStatisticsProcessor.Models.Beatmap;
-
-namespace osu.Server.Queues.ScoreStatisticsProcessor.Tests
-{
-    [Collection("Database tests")] // Ensure all tests hitting the database are run sequentially (no parallel execution).
-    public abstract class DatabaseTest : IDisposable
-    {
-        protected readonly ScoreStatisticsProcessor Processor;
-
-        protected CancellationToken CancellationToken => cancellationSource.Token;
-
-        protected const int MAX_COMBO = 1337;
-
-        protected const int TEST_BEATMAP_ID = 1;
-        protected const int TEST_BEATMAP_SET_ID = 1;
-
-        private readonly CancellationTokenSource cancellationSource = new CancellationTokenSource(10000);
-
-        private Exception? firstError;
-
-        protected DatabaseTest()
-        {
-            Processor = new ScoreStatisticsProcessor();
-            Processor.Error += processorOnError;
-
-            Processor.ClearQueue();
-
-            using (var db = Processor.GetDatabaseConnection())
-            {
-                // just a safety measure for now to ensure we don't hit production. since i was running on production until now.
-                // will throw if not on test database.
-                if (db.QueryFirstOrDefault<int?>("SELECT * FROM osu_counts WHERE name = 'is_production'") != null)
-                    throw new InvalidOperationException("You are trying to do something very silly.");
-
-                db.Execute("TRUNCATE TABLE osu_user_stats");
-                db.Execute("TRUNCATE TABLE osu_user_stats_mania");
-                db.Execute("TRUNCATE TABLE osu_user_beatmap_playcount");
-                db.Execute("TRUNCATE TABLE osu_user_month_playcount");
-                db.Execute($"TRUNCATE TABLE {Beatmap.TABLE_NAME}");
-                db.Execute($"TRUNCATE TABLE {BeatmapSet.TABLE_NAME}");
-                db.Execute($"TRUNCATE TABLE {SoloScore.TABLE_NAME}");
-                db.Execute($"TRUNCATE TABLE {ProcessHistory.TABLE_NAME}");
-                db.Execute($"TRUNCATE TABLE {SoloScorePerformance.TABLE_NAME}");
-
-                AddBeatmap();
-            }
-
-            Task.Run(() => Processor.Run(CancellationToken), CancellationToken);
-        }
-
-        private static ulong scoreIDSource;
-
-        protected void PushToQueueAndWaitForProcess(ScoreItem item)
-        {
-            // To keep the flow of tests simple, require single-file addition of items.
-            if (Processor.GetQueueSize() > 0)
-                throw new InvalidOperationException("Queue was still processing an item when attempting to push another one.");
-
-            long processedBefore = Processor.TotalProcessed;
-
-            Processor.PushToQueue(item);
-
-            WaitForDatabaseState($"SELECT score_id FROM {ProcessHistory.TABLE_NAME} WHERE score_id = {item.Score.id}", item.Score.id, CancellationToken);
-            WaitForTotalProcessed(processedBefore + 1, CancellationToken);
-        }
-
-        public static ScoreItem CreateTestScore(int rulesetId = 0)
-        {
-            var row = new SoloScore
-            {
-                id = Interlocked.Increment(ref scoreIDSource),
-                user_id = 2,
-                beatmap_id = TEST_BEATMAP_ID,
-                ruleset_id = rulesetId,
-                created_at = DateTimeOffset.Now,
-                updated_at = DateTimeOffset.Now,
-            };
-
-            var startTime = new DateTimeOffset(new DateTime(2020, 02, 05));
-            var scoreInfo = new SoloScoreInfo
-            {
-                ID = row.id,
-                UserID = row.user_id,
-                BeatmapID = row.beatmap_id,
-                RulesetID = row.ruleset_id,
-                StartedAt = startTime,
-                EndedAt = startTime + TimeSpan.FromSeconds(180),
-                MaxCombo = MAX_COMBO,
-                TotalScore = 100000,
-                Rank = ScoreRank.S,
-                Statistics =
-                {
-                    { HitResult.Perfect, 5 },
-                    { HitResult.LargeBonus, 0 }
-                },
-                Passed = true
-            };
-
-            row.ScoreInfo = scoreInfo;
-
-            return new ScoreItem(row);
-        }
-
-<<<<<<< HEAD
-        protected void IgnoreProcessorExceptions()
-        {
-            Processor.Error -= processorOnError;
-        }
-
-        protected void WaitForTotalProcessed(long count, CancellationToken cancellationToken)
-=======
-        protected void AddBeatmap(Action<Beatmap, BeatmapSet>? setup = null)
-        {
-            var beatmap = new Beatmap
-            {
-                beatmap_id = TEST_BEATMAP_ID,
-                beatmapset_id = TEST_BEATMAP_SET_ID,
-                approved = BeatmapOnlineStatus.Ranked,
-            };
-
-            var beatmapSet = new BeatmapSet
-            {
-                beatmapset_id = TEST_BEATMAP_SET_ID,
-                approved = BeatmapOnlineStatus.Ranked,
-            };
-
-            setup?.Invoke(beatmap, beatmapSet);
-
-            using (var db = Processor.GetDatabaseConnection())
-            {
-                try
-                {
-                    db.Insert(beatmap);
-                    db.Insert(beatmapSet);
-                }
-                catch
-                {
-                    db.Update(beatmap);
-                    db.Update(beatmapSet);
-                }
-            }
-        }
-
-        protected void WaitForTotalProcessed(int count, CancellationToken cancellationToken)
->>>>>>> 7c74ce6e
-        {
-            while (!cancellationToken.IsCancellationRequested)
-            {
-                if (Processor.TotalProcessed == count)
-                    return;
-
-                Thread.Sleep(50);
-            }
-
-            throw new XunitException("All scores were not successfully processed");
-        }
-
-        protected void WaitForDatabaseState<T>(string sql, T expected, CancellationToken cancellationToken)
-        {
-            using (var db = Processor.GetDatabaseConnection())
-            {
-                T? lastValue = default;
-
-                while (true)
-                {
-                    if (!Debugger.IsAttached)
-                    {
-                        if (cancellationToken.IsCancellationRequested)
-                            throw new TimeoutException($"Waiting for database state took too long (expected: {expected} last: {lastValue} sql: {sql})");
-                    }
-
-                    lastValue = db.QueryFirstOrDefault<T>(sql);
-
-                    if ((expected == null && lastValue == null) || expected?.Equals(lastValue) == true)
-                        return;
-
-                    firstError?.Rethrow();
-
-                    Thread.Sleep(50);
-                }
-            }
-        }
-
-        private void processorOnError(Exception? exception, ScoreItem _) => firstError ??= exception;
-
-#pragma warning disable CA1816
-        public void Dispose()
-#pragma warning restore CA1816
-        {
-            cancellationSource.Cancel();
-        }
-    }
-}
+// Copyright (c) ppy Pty Ltd <contact@ppy.sh>. Licensed under the MIT Licence.
+// See the LICENCE file in the repository root for full licence text.
+
+using System;
+using System.Diagnostics;
+using System.Threading;
+using System.Threading.Tasks;
+using Dapper;
+using Dapper.Contrib.Extensions;
+using osu.Framework.Extensions.ExceptionExtensions;
+using osu.Game.Beatmaps;
+using osu.Game.Online.API.Requests.Responses;
+using osu.Game.Rulesets.Scoring;
+using osu.Game.Scoring;
+using osu.Server.Queues.ScoreStatisticsProcessor.Models;
+using Xunit;
+using Xunit.Sdk;
+using Beatmap = osu.Server.Queues.ScoreStatisticsProcessor.Models.Beatmap;
+
+namespace osu.Server.Queues.ScoreStatisticsProcessor.Tests
+{
+    [Collection("Database tests")] // Ensure all tests hitting the database are run sequentially (no parallel execution).
+    public abstract class DatabaseTest : IDisposable
+    {
+        protected readonly ScoreStatisticsProcessor Processor;
+
+        protected CancellationToken CancellationToken => cancellationSource.Token;
+
+        protected const int MAX_COMBO = 1337;
+
+        protected const int TEST_BEATMAP_ID = 1;
+        protected const int TEST_BEATMAP_SET_ID = 1;
+
+        private readonly CancellationTokenSource cancellationSource = new CancellationTokenSource(10000);
+
+        private Exception? firstError;
+
+        protected DatabaseTest()
+        {
+            Processor = new ScoreStatisticsProcessor();
+            Processor.Error += processorOnError;
+
+            Processor.ClearQueue();
+
+            using (var db = Processor.GetDatabaseConnection())
+            {
+                // just a safety measure for now to ensure we don't hit production. since i was running on production until now.
+                // will throw if not on test database.
+                if (db.QueryFirstOrDefault<int?>("SELECT * FROM osu_counts WHERE name = 'is_production'") != null)
+                    throw new InvalidOperationException("You are trying to do something very silly.");
+
+                db.Execute("TRUNCATE TABLE osu_user_stats");
+                db.Execute("TRUNCATE TABLE osu_user_stats_mania");
+                db.Execute("TRUNCATE TABLE osu_user_beatmap_playcount");
+                db.Execute("TRUNCATE TABLE osu_user_month_playcount");
+                db.Execute($"TRUNCATE TABLE {Beatmap.TABLE_NAME}");
+                db.Execute($"TRUNCATE TABLE {BeatmapSet.TABLE_NAME}");
+                db.Execute($"TRUNCATE TABLE {SoloScore.TABLE_NAME}");
+                db.Execute($"TRUNCATE TABLE {ProcessHistory.TABLE_NAME}");
+                db.Execute($"TRUNCATE TABLE {SoloScorePerformance.TABLE_NAME}");
+
+                AddBeatmap();
+            }
+
+            Task.Run(() => Processor.Run(CancellationToken), CancellationToken);
+        }
+
+        private static ulong scoreIDSource;
+
+        protected void PushToQueueAndWaitForProcess(ScoreItem item)
+        {
+            // To keep the flow of tests simple, require single-file addition of items.
+            if (Processor.GetQueueSize() > 0)
+                throw new InvalidOperationException("Queue was still processing an item when attempting to push another one.");
+
+            long processedBefore = Processor.TotalProcessed;
+
+            Processor.PushToQueue(item);
+
+            WaitForDatabaseState($"SELECT score_id FROM {ProcessHistory.TABLE_NAME} WHERE score_id = {item.Score.id}", item.Score.id, CancellationToken);
+            WaitForTotalProcessed(processedBefore + 1, CancellationToken);
+        }
+
+        public static ScoreItem CreateTestScore(int rulesetId = 0)
+        {
+            var row = new SoloScore
+            {
+                id = Interlocked.Increment(ref scoreIDSource),
+                user_id = 2,
+                beatmap_id = TEST_BEATMAP_ID,
+                ruleset_id = rulesetId,
+                created_at = DateTimeOffset.Now,
+                updated_at = DateTimeOffset.Now,
+            };
+
+            var startTime = new DateTimeOffset(new DateTime(2020, 02, 05));
+            var scoreInfo = new SoloScoreInfo
+            {
+                ID = row.id,
+                UserID = row.user_id,
+                BeatmapID = row.beatmap_id,
+                RulesetID = row.ruleset_id,
+                StartedAt = startTime,
+                EndedAt = startTime + TimeSpan.FromSeconds(180),
+                MaxCombo = MAX_COMBO,
+                TotalScore = 100000,
+                Rank = ScoreRank.S,
+                Statistics =
+                {
+                    { HitResult.Perfect, 5 },
+                    { HitResult.LargeBonus, 0 }
+                },
+                Passed = true
+            };
+
+            row.ScoreInfo = scoreInfo;
+
+            return new ScoreItem(row);
+        }
+
+        protected void IgnoreProcessorExceptions()
+        {
+            Processor.Error -= processorOnError;
+        }
+
+        protected void AddBeatmap(Action<Beatmap, BeatmapSet>? setup = null)
+        {
+            var beatmap = new Beatmap
+            {
+                beatmap_id = TEST_BEATMAP_ID,
+                beatmapset_id = TEST_BEATMAP_SET_ID,
+                approved = BeatmapOnlineStatus.Ranked,
+            };
+
+            var beatmapSet = new BeatmapSet
+            {
+                beatmapset_id = TEST_BEATMAP_SET_ID,
+                approved = BeatmapOnlineStatus.Ranked,
+            };
+
+            setup?.Invoke(beatmap, beatmapSet);
+
+            using (var db = Processor.GetDatabaseConnection())
+            {
+                try
+                {
+                    db.Insert(beatmap);
+                    db.Insert(beatmapSet);
+                }
+                catch
+                {
+                    db.Update(beatmap);
+                    db.Update(beatmapSet);
+                }
+            }
+        }
+
+        protected void WaitForTotalProcessed(long count, CancellationToken cancellationToken)
+        {
+            while (!cancellationToken.IsCancellationRequested)
+            {
+                if (Processor.TotalProcessed == count)
+                    return;
+
+                Thread.Sleep(50);
+            }
+
+            throw new XunitException("All scores were not successfully processed");
+        }
+
+        protected void WaitForDatabaseState<T>(string sql, T expected, CancellationToken cancellationToken)
+        {
+            using (var db = Processor.GetDatabaseConnection())
+            {
+                T? lastValue = default;
+
+                while (true)
+                {
+                    if (!Debugger.IsAttached)
+                    {
+                        if (cancellationToken.IsCancellationRequested)
+                            throw new TimeoutException($"Waiting for database state took too long (expected: {expected} last: {lastValue} sql: {sql})");
+                    }
+
+                    lastValue = db.QueryFirstOrDefault<T>(sql);
+
+                    if ((expected == null && lastValue == null) || expected?.Equals(lastValue) == true)
+                        return;
+
+                    firstError?.Rethrow();
+
+                    Thread.Sleep(50);
+                }
+            }
+        }
+
+        private void processorOnError(Exception? exception, ScoreItem _) => firstError ??= exception;
+
+#pragma warning disable CA1816
+        public void Dispose()
+#pragma warning restore CA1816
+        {
+            cancellationSource.Cancel();
+        }
+    }
+}