--- conflicted
+++ resolved
@@ -1,11 +1,7 @@
-<<<<<<< HEAD
-﻿using JetBrains.Annotations;
-=======
 ﻿using System.Collections.Generic;
 using System.Linq;
 using System.Threading.Tasks;
 using JetBrains.Annotations;
->>>>>>> 2f2344cc
 using osu.Game.Beatmaps;
 using osu.Game.Online.API.Requests.Responses;
 using osu.Game.Rulesets;
@@ -14,13 +10,6 @@
 using osu.Game.Rulesets.Mods;
 using osu.Game.Rulesets.Scoring;
 using osu.Server.Queues.ScoreStatisticsProcessor.Helpers;
-<<<<<<< HEAD
-using System;
-using System.Collections.Generic;
-using System.Linq;
-using System.Threading.Tasks;
-=======
->>>>>>> 2f2344cc
 using osu.Server.Queues.ScoreStatisticsProcessor.Models;
 using Beatmap = osu.Server.Queues.ScoreStatisticsProcessor.Models.Beatmap;
 
@@ -33,21 +22,11 @@
 
         public IEnumerable<Medal> Check(IEnumerable<Medal> medals, MedalAwarderContext context)
         {
-<<<<<<< HEAD
-            return checkAsync(medals, context).Result;
-        }
-
-        private async Task<IEnumerable<Medal>> checkAsync(IEnumerable<Medal> medals, MedalAwarderContext context)
-        {
-            List<Medal> earnedMedals = new List<Medal>();
-
-=======
             return checkAsync(medals, context).ToBlockingEnumerable();
         }
 
         private async IAsyncEnumerable<Medal> checkAsync(IEnumerable<Medal> medals, MedalAwarderContext context)
         {
->>>>>>> 2f2344cc
             Ruleset ruleset = LegacyRulesetHelper.GetRulesetFromLegacyId(context.Score.RulesetID);
             Mod[] mods = context.Score.Mods.Select(m => m.ToMod(ruleset)).ToArray();
 
@@ -57,15 +36,6 @@
 
             // On mania, these medals cannot be triggered with key mods and Dual Stages
             if (context.Score.RulesetID == 3 && mods.Any(isManiaDisallowedMod))
-<<<<<<< HEAD
-                return Enumerable.Empty<Medal>();
-
-            try
-            {
-                Beatmap? beatmap = await context.BeatmapStore.GetBeatmapAsync((uint)context.Score.BeatmapID, context.Connection, context.Transaction);
-                if (beatmap == null)
-                    return Enumerable.Empty<Medal>();
-=======
                 yield break;
 
             Beatmap? beatmap = await context.BeatmapStore.GetBeatmapAsync((uint)context.Score.BeatmapID, context.Connection, context.Transaction);
@@ -75,20 +45,13 @@
             // Make sure the map isn't Qualified or Loved, as those maps may occasionally have SR-breaking/aspire aspects
             if (beatmap.approved == BeatmapOnlineStatus.Qualified || beatmap.approved == BeatmapOnlineStatus.Loved)
                 yield break;
->>>>>>> 2f2344cc
 
             // Get map star rating (including mods)
             APIBeatmap apiBeatmap = beatmap.ToAPIBeatmap();
             DifficultyAttributes? difficultyAttributes = await context.BeatmapStore.GetDifficultyAttributesAsync(apiBeatmap, ruleset, mods, context.Connection, context.Transaction);
 
-<<<<<<< HEAD
-                // Get map star rating (including mods)
-                APIBeatmap apiBeatmap = beatmap.ToAPIBeatmap();
-                DifficultyAttributes? difficultyAttributes = await context.BeatmapStore.GetDifficultyAttributesAsync(apiBeatmap, ruleset, mods, context.Connection, context.Transaction);
-=======
             if (difficultyAttributes == null)
                 yield break;
->>>>>>> 2f2344cc
 
             // Award pass medals
             foreach (var medal in medals)
@@ -102,33 +65,10 @@
             {
                 foreach (var medal in medals)
                 {
-<<<<<<< HEAD
-                    if (checkMedalPass(context.Score, medal, difficultyAttributes.StarRating))
-                        earnedMedals.Add(medal);
-                }
-
-                // Check for FC and award FC medals if necessary
-                if (context.Score.MaxCombo == context.Score.MaximumStatistics.Where(kvp => kvp.Key.AffectsCombo()).Sum(kvp => kvp.Value))
-                {
-                    foreach (var medal in medals)
-                    {
-                        if (checkMedalFc(context.Score, medal, difficultyAttributes.StarRating))
-                            earnedMedals.Add(medal);
-                    }
-                }
-            }
-            catch (Exception ex)
-            {
-                await Console.Error.WriteLineAsync($"{context.Score.ID} failed in StarRatingMedalAwarder with: {ex}");
-            }
-
-            return earnedMedals;
-=======
                     if (checkMedalFc(context.Score, medal, difficultyAttributes.StarRating))
                         yield return medal;
                 }
             }
->>>>>>> 2f2344cc
         }
 
         private bool checkMedalPass(SoloScoreInfo score, Medal medal, double starRating)
