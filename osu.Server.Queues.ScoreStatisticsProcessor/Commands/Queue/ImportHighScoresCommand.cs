--- conflicted
+++ resolved
@@ -29,9 +29,6 @@
 
 namespace osu.Server.Queues.ScoreStatisticsProcessor.Commands.Queue
 {
-<<<<<<< HEAD
-    [Command("import-high-scores", Description = "Imports high scores from the osu_scores_high tables into the new solo_scores table.")]
-=======
     /// <summary>
     /// Imports high scores from the osu_scores_high tables into the new solo_scores table.
     /// </summary>
@@ -41,7 +38,6 @@
     /// which can be used for tie-breaker scenarios.
     /// </remarks>
     [Command("import-high-scores", Description = $"Imports high scores from the osu_scores_high tables into the new {SoloScore.TABLE_NAME} table.")]
->>>>>>> 225cf5c6
     public class ImportHighScoresCommand : BaseCommand
     {
         /// <summary>
